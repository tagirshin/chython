<<<<<<< HEAD
[project]
name = "chython-synplan"
version = "1.91"
description = "Library for processing molecules and reactions in python way"
authors = [
  { name = "Ramil Nugmanov", email = "nougmanoff@protonmail.com" }
=======
[tool.poetry]
name = 'chython'
version = '2.11.1'
description = 'Library for processing molecules and reactions in python way'
authors = ['Ramil Nugmanov <nougmanoff@protonmail.com>']
license = 'LGPLv3'
readme = 'README.rst'
homepage = 'https://github.com/chython/chython'
documentation = 'https://chython.readthedocs.io'
classifiers=[
    'Environment :: Plugins',
    'Intended Audience :: Science/Research',
    'License :: OSI Approved :: GNU Lesser General Public License v3 or later (LGPLv3+)',
    'Operating System :: OS Independent',
    'Programming Language :: Python',
    'Programming Language :: Python :: 3 :: Only',
    'Programming Language :: Python :: 3.8',
    'Topic :: Scientific/Engineering',
    'Topic :: Scientific/Engineering :: Chemistry',
    'Topic :: Scientific/Engineering :: Information Analysis',
    'Topic :: Software Development',
    'Topic :: Software Development :: Libraries',
    'Topic :: Software Development :: Libraries :: Python Modules'
>>>>>>> 59806183
]
license = { text = "LGPL-3.0-or-later" }
readme = "README.rst"
requires-python = ">=3.10,<3.13"
classifiers = [
  "Environment :: Plugins",
  "Intended Audience :: Science/Research",
  "License :: OSI Approved :: GNU Lesser General Public License v3 or later (LGPLv3+)",
  "Operating System :: OS Independent",
  "Programming Language :: Python",
  "Programming Language :: Python :: 3 :: Only",
  "Topic :: Scientific/Engineering",
  "Topic :: Scientific/Engineering :: Chemistry",
  "Topic :: Scientific/Engineering :: Information Analysis",
  "Topic :: Software Development",
  "Topic :: Software Development :: Libraries",
  "Topic :: Software Development :: Libraries :: Python Modules"
]
dependencies = [
  "cachedmethods>=0.1.4",
  "lazy-object-proxy>=1.6",
  "lxml>=4.1",
  "mini-racer>=0.12.4"
]

<<<<<<< HEAD
[project.urls]
homepage = "https://github.com/chython/chython"
documentation = "https://chython.readthedocs.io"

[project.optional-dependencies]
rdkit = ["rdkit>=2023.9"]

[tool.poetry]
packages = [
    { include = "chython" }
]
include = [
  "chython/*/*.pyd",
  "chython/*/*.so",
  "chython/files/libinchi/libinchi.*"
]
=======
[tool.poetry.dependencies]
python = ">=3.8"
cachedmethods = '>=0.1.4'
lazy-object-proxy = '>=1.6'
lxml = '>=4.1'
mini-racer = {version = '>=0.12.4', optional = true}
py-mini-racer = {version = '>=0.6.0', optional = true}
chytorch-rxnmap = {version = '>=1.4', optional = true}
rdkit = {version = '>=2023.9', optional = true}
pyppeteer = {version = '>=2.0.0', optional = true}
numpy = ">=1.21.0"

[tool.poetry.extras]
mapping = ['chytorch-rxnmap']
rdkit = ['rdkit']
png = ['pyppeteer']
racer-default = ['mini-racer']
racer-deprecated = ['py-mini-racer']
>>>>>>> 59806183

[tool.poetry.group.dev]
optional = true

[tool.poetry.group.dev.dependencies]
pytest = ">=7.4.3"

[tool.poetry.group.docs]
optional = true

[tool.poetry.group.docs.dependencies]
nbsphinx = ">=0.9.3"
pandoc = ">=2.3"
rdkit = ">=2023.9.1"
ipython = ">=8.12.1"

[tool.poetry.build]
script = "build.py"
generate-setup-file = false

[build-system]
requires = ["poetry-core>=2.0.1", "setuptools", "cython>=3.0.5"]
build-backend = "poetry.core.masonry.api"<|MERGE_RESOLUTION|>--- conflicted
+++ resolved
@@ -1,14 +1,6 @@
-<<<<<<< HEAD
-[project]
-name = "chython-synplan"
-version = "1.91"
-description = "Library for processing molecules and reactions in python way"
-authors = [
-  { name = "Ramil Nugmanov", email = "nougmanoff@protonmail.com" }
-=======
 [tool.poetry]
 name = 'chython'
-version = '2.11.1'
+version = '1.92'
 description = 'Library for processing molecules and reactions in python way'
 authors = ['Ramil Nugmanov <nougmanoff@protonmail.com>']
 license = 'LGPLv3'
@@ -29,33 +21,8 @@
     'Topic :: Software Development',
     'Topic :: Software Development :: Libraries',
     'Topic :: Software Development :: Libraries :: Python Modules'
->>>>>>> 59806183
-]
-license = { text = "LGPL-3.0-or-later" }
-readme = "README.rst"
-requires-python = ">=3.10,<3.13"
-classifiers = [
-  "Environment :: Plugins",
-  "Intended Audience :: Science/Research",
-  "License :: OSI Approved :: GNU Lesser General Public License v3 or later (LGPLv3+)",
-  "Operating System :: OS Independent",
-  "Programming Language :: Python",
-  "Programming Language :: Python :: 3 :: Only",
-  "Topic :: Scientific/Engineering",
-  "Topic :: Scientific/Engineering :: Chemistry",
-  "Topic :: Scientific/Engineering :: Information Analysis",
-  "Topic :: Software Development",
-  "Topic :: Software Development :: Libraries",
-  "Topic :: Software Development :: Libraries :: Python Modules"
-]
-dependencies = [
-  "cachedmethods>=0.1.4",
-  "lazy-object-proxy>=1.6",
-  "lxml>=4.1",
-  "mini-racer>=0.12.4"
 ]
 
-<<<<<<< HEAD
 [project.urls]
 homepage = "https://github.com/chython/chython"
 documentation = "https://chython.readthedocs.io"
@@ -68,11 +35,11 @@
     { include = "chython" }
 ]
 include = [
-  "chython/*/*.pyd",
-  "chython/*/*.so",
-  "chython/files/libinchi/libinchi.*"
+    {path = 'chython/*/*.pyd', format = 'wheel'},
+    {path = 'chython/*/*.so', format = 'wheel'},
+    {path = 'chython/files/libinchi/libinchi.*', format = 'wheel'}
 ]
-=======
+
 [tool.poetry.dependencies]
 python = ">=3.8"
 cachedmethods = '>=0.1.4'
@@ -91,27 +58,26 @@
 png = ['pyppeteer']
 racer-default = ['mini-racer']
 racer-deprecated = ['py-mini-racer']
->>>>>>> 59806183
 
 [tool.poetry.group.dev]
 optional = true
 
 [tool.poetry.group.dev.dependencies]
-pytest = ">=7.4.3"
+pytest = '>=7.4.3'
 
 [tool.poetry.group.docs]
 optional = true
 
 [tool.poetry.group.docs.dependencies]
-nbsphinx = ">=0.9.3"
-pandoc = ">=2.3"
-rdkit = ">=2023.9.1"
-ipython = ">=8.12.1"
-
-[tool.poetry.build]
-script = "build.py"
-generate-setup-file = false
+nbsphinx = '>=0.9.3'
+pandoc = '>=2.3'
+rdkit = '>=2023.9.1'
+ipython = '>=8.12.1'
 
 [build-system]
 requires = ["poetry-core>=2.0.1", "setuptools", "cython>=3.0.5"]
-build-backend = "poetry.core.masonry.api"+build-backend = "poetry.core.masonry.api"
+
+[tool.poetry.build]
+script = 'build.py'
+generate-setup-file = false