--- conflicted
+++ resolved
@@ -1,35 +1,3 @@
-<<<<<<< HEAD
-[project]
-name = "chython-synplan"
-version = "1.91"
-description = "Library for processing molecules and reactions in python way"
-authors = [
-  { name = "Ramil Nugmanov", email = "nougmanoff@protonmail.com" }
-]
-license = { text = "LGPL-3.0-or-later" }
-readme = "README.rst"
-requires-python = ">=3.10,<3.13"
-classifiers = [
-  "Environment :: Plugins",
-  "Intended Audience :: Science/Research",
-  "License :: OSI Approved :: GNU Lesser General Public License v3 or later (LGPLv3+)",
-  "Operating System :: OS Independent",
-  "Programming Language :: Python",
-  "Programming Language :: Python :: 3 :: Only",
-  "Topic :: Scientific/Engineering",
-  "Topic :: Scientific/Engineering :: Chemistry",
-  "Topic :: Scientific/Engineering :: Information Analysis",
-  "Topic :: Software Development",
-  "Topic :: Software Development :: Libraries",
-  "Topic :: Software Development :: Libraries :: Python Modules"
-]
-dependencies = [
-  "cachedmethods>=0.1.4",
-  "lazy-object-proxy>=1.6",
-  "lxml>=4.1",
-  "mini-racer>=0.12.4",
-  "numpy>=1.26"
-=======
 [tool.poetry]
 name = 'chython'
 version = '1.92'
@@ -53,7 +21,6 @@
     'Topic :: Software Development',
     'Topic :: Software Development :: Libraries',
     'Topic :: Software Development :: Libraries :: Python Modules'
->>>>>>> ac084149
 ]
 
 [project.urls]
